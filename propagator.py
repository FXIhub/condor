--- conflicted
+++ resolved
@@ -76,17 +76,8 @@
     K = I_0*Omega_p*(2*pylab.pi/wavelength**2*V*dn_real)**2
 
     q = input_obj.generate_absqmap()
-<<<<<<< HEAD
-    F = pylab.zeros_like(q)
-    F[q!=0.0] = pylab.sqrt(I_0*Omega_p)*2*pylab.pi/wavelength**2*4/3.0*pylab.pi*R**3*3*(pylab.sin(q[q!=0.0]*R)-q[q!=0.0]*R*pylab.cos(q[q!=0.0]*R))/(q[q!=0.0]*R)**3*dn_real
-    if ((q==0)).sum()>0:
-        F[q==0] = pylab.sqrt(I_0*Omega_p)*2*pylab.pi/wavelength**2*4/3.0*pylab.pi*R**3*dn_real
-=======
     cx,cy = input_obj.detector.get_cx('binned'),input_obj.detector.get_cy('binned')
-
     F = proptools.F_sphere_diffraction(K,q,R)
-
->>>>>>> 1ad77e49
     return F
 
 def calculatePattern_SampleSpheroid(input_obj):
