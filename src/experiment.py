# -----------------------------------------------------------------------------------------------------
# CONDOR
# Simulator for diffractive single-particle imaging experiments with X-ray lasers
# http://xfel.icm.uu.se/condor/
# -----------------------------------------------------------------------------------------------------
# Copyright 2014 Max Hantke, Filipe R.N.C. Maia, Tomas Ekeberg
# Condor is distributed under the terms of the GNU General Public License
# -----------------------------------------------------------------------------------------------------
# This program is free software; you can redistribute it and/or modify
# it under the terms of the GNU General Public License as published by
# the Free Software Foundation; either version 2 of the License, or
# (at your option) any later version.
# This program is distributed in the hope that it will be useful,
# but without any warranty; without even the implied warranty of
# merchantability or fitness for a pariticular purpose. See the
# GNU General Public License for more details.
# You should have received a copy of the GNU General Public License
# along with this program; if not, write to the Free Software
# Foundation, Inc., 59 Temple Place, Suite 330, Boston, MA 02111-1307 USA
# -----------------------------------------------------------------------------------------------------
# General note:
# All variables are in SI units by default. Exceptions explicit by variable name.
# -----------------------------------------------------------------------------------------------------


# TO DO:
# Take into account illumination profile

import numpy, os, sys, copy

import logging
logger = logging.getLogger(__name__)

from condor.utils.log import log,log_execution_time
from condor.utils.log import log_and_raise_error,log_warning,log_info,log_debug
import condor.utils.config
from condor.utils.pixelmask import PixelMask
import condor.utils.sphere_diffraction
import condor.utils.spheroid_diffraction
import condor.utils.scattering_vector
import condor.utils.resample
from condor.utils.rotation import Rotation
import condor.particle


def experiment_from_configfile(configfile):
    """
    Initialise Experiment instance from configuration file

    *See also:*

      - :class:`condor.experiment.Experiment`

      - `Composing a configuration file <configfile.html>`_
    """
    
    # Read configuration file into dictionary
    C = condor.utils.config.read_configfile(configfile)
    return experiment_from_configdict(C)

def experiment_from_configdict(configdict):
    """
    Initialise Experiment instance from a dictionary

    *See also:*

      - :class:`condor.experiment.Experiment`

      - `Composing a configuration file <configdict.html>`_
    """
    # Source
    source = condor.Source(**configdict["source"])
    # Particles
    particle_keys = [k for k in configdict.keys() if k.startswith("particle")]
    particles = {}
    if len(particle_keys) == 0:
        log_and_raise_error(logger, "No particles defined.")
    for k in particle_keys:
        if k.startswith("particle_sphere"):
            particles[k] = condor.ParticleSphere(**configdict[k])
        elif k.startswith("particle_spheroid"):
            particles[k] = condor.ParticleSpheroid(**configdict[k])
        elif k.startswith("particle_map"):
            particles[k] = condor.ParticleMap(**configdict[k])
        elif k.startswith("particle_atoms"):
            particles[k] = condor.ParticleAtoms(**configdict[k])
        else:
            log_and_raise_error(logger,"Particle model for %s is not implemented." % k)
    # Detector
    detector = condor.Detector(**configdict["detector"])
    experiment = Experiment(source, particles, detector)
    return experiment



class Experiment:
    """
    Class for X-ray diffraction experiment

    Args:
    
      :source: Source instance

      :particles: Dictionary of particle instances

      :detector: Detector instance
    """
    def __init__(self, source, particles, detector):
        self.source    = source
        for n,p in particles.items():
            if n.startswith("particle_sphere"):
                if not isinstance(p, condor.particle.ParticleSphere):
                    log_and_raise_error(logger, "Particle %s is not a condor.particle.ParticleSphere instance." % n)
            elif n.startswith("particle_spheroid"):
                if not isinstance(p, condor.particle.ParticleSpheroid):
                    log_and_raise_error(logger, "Particle %s is not a condor.particle.ParticleSpheroid instance." % n)
            elif n.startswith("particle_map"):
                if not isinstance(p, condor.particle.ParticleMap):
                    log_and_raise_error(logger, "Particle %s is not a condor.particle.ParticleMap instance." % n)
            elif n.startswith("particle_atoms"):
                if not isinstance(p, condor.particle.ParticleAtoms):
                    log_and_raise_error(logger, "Particle %s is not a condor.particle.ParticleAtoms instance." % n)
            else:
                log_and_raise_error(logger, "The particle model name %s is invalid. The name has to start with either particle_sphere, particle_spheroid, particle_map or particle_atoms.")
        self.particles = particles
        self.detector  = detector
        self._qmap_cache = {}

    def get_conf(self):
        """
        Get configuration in form of a dictionary. Another identically configured Experiment instance can be initialised by:

        .. code-block:: python

          conf = E0.get_conf()                         # E0: already existing Experiment instance
          E1 = condor.experiment_from_configdict(conf) # E1: new Experiment instance with the same configuration as E0  
        """
        conf = {}
        conf.update(self.source.get_conf())
        for n,p in self.particles.items():
            conf[n] = p.get_conf()
        conf.update(self.detector.get_conf())
        return conf

    def _get_next_particles(self):
        D_particles = {}
        while len(D_particles) == 0:
            i = 0
            for p in self.particles.values():
                n = p.get_next_number_of_particles()
                for i_n in range(n):
                    D_particles["particle_%02i" % i] = p.get_next()
                    i += 1
            N = len(D_particles) 
            if N == 0:
                log_info(logger, "Miss - no particles in the interaction volume. Shooting again...")
            else:
                log_debug(logger, "%i particles" % N)
        return D_particles

    @log_execution_time(logger)
    def propagate(self, save_map3d = False, save_qmap = False):

        log_debug(logger, "Start propagation")
        
        # Iterate objects
        D_source    = self.source.get_next()
        D_particles = self._get_next_particles()
        D_detector  = self.detector.get_next()

        # Pull out variables
        nx                  = D_detector["nx"]
        ny                  = D_detector["ny"]
        cx                  = D_detector["cx"]
        cy                  = D_detector["cy"]
        pixel_size          = D_detector["pixel_size"]
        detector_distance   = D_detector["distance"]
        wavelength          = D_source["wavelength"]

        F_singles    = {}
        qmap_singles = {}
        # Calculate patterns of all single particles individually
        for particle_key, D_particle in D_particles.items():
            p  = D_particle["_class_instance"]
            # Intensity at interaction point
            pos  = D_particle["position"]
            D_particle["intensity"] = self.source.get_intensity(pos, "ph/m2", pulse_energy=D_source["pulse_energy"])
            I_0 = D_particle["intensity"]
            # Calculate primary wave amplitude
            # F0 = sqrt(I_0) 2pi/wavelength^2
            F0 = numpy.sqrt(I_0)*2*numpy.pi/wavelength**2
            D_particle["F0"] = F0
            # 3D Orientation
            extrinsic_rotation = Rotation(values=D_particle["extrinsic_quaternion"], formalism="quaternion")
            # Resolution
            dx_required  = self.detector.get_resolution_element_r(wavelength, cx=cx, cy=cy, center_variation=False)
            dx_suggested = self.detector.get_resolution_element_r(wavelength, center_variation=True)
            
            # UNIFORM SPHERE
            if isinstance(p, condor.particle.ParticleSphere):
                # Refractive index
                dn = p.get_dn(wavelength)
                # Scattering vectors
                qmap = self.get_qmap(nx=nx, ny=ny, cx=cx, cy=cy, pixel_size=pixel_size, detector_distance=detector_distance, wavelength=wavelength, extrinsic_rotation=None)
                q = numpy.sqrt(qmap[:,:,0]**2+qmap[:,:,1]**2)
                # Intensity scaling factor
                R = D_particle["diameter"]/2.
                V = 4/3.*numpy.pi*R**3
                K = (F0*V*abs(dn))**2
                # Geometrical factor
                Omega_p = self.detector.get_all_pixel_solid_angles(cx, cy)
                # Pattern
                F = condor.utils.sphere_diffraction.F_sphere_diffraction(K, q, R) * numpy.sqrt(Omega_p)

            # UNIFORM SPHEROID
            elif isinstance(p, condor.particle.ParticleSpheroid):
                # Refractive index
                dn = p.get_dn(wavelength)
                # Scattering vectors
                qmap = self.get_qmap(nx=nx, ny=ny, cx=cx, cy=cy, pixel_size=pixel_size, detector_distance=detector_distance, wavelength=wavelength, extrinsic_rotation=None, order="xyz")
                qx = qmap[:,:,0]
                qy = qmap[:,:,1]
                # Intensity scaling factor
                R = D_particle["diameter"]/2.
                V = 4/3.*numpy.pi*R**3
                K = (F0*V*abs(dn))**2
                # Geometrical factors
                a = condor.utils.spheroid_diffraction.to_spheroid_semi_diameter_a(D_particle["diameter"], D_particle["flattening"])
                c = condor.utils.spheroid_diffraction.to_spheroid_semi_diameter_c(D_particle["diameter"], D_particle["flattening"])
                Omega_p = self.detector.get_all_pixel_solid_angles(cx, cy)
                # Pattern
                # Spheroid axis before rotation
                v0 = numpy.array([0.,1.,0.])
                v1 = extrinsic_rotation.rotate_vector(v0)
                theta = numpy.arcsin(v1[2])
                phi   = numpy.arctan2(-v1[0],v1[1])
                F = condor.utils.spheroid_diffraction.F_spheroid_diffraction(K, qx, qy, a, c, theta, phi) * numpy.sqrt(Omega_p)

            # MAP
            elif isinstance(p, condor.particle.ParticleMap):
                # Scattering vectors (the nfft requires order z,y,x)
                qmap = self.get_qmap(nx=nx, ny=ny, cx=cx, cy=cy, pixel_size=pixel_size, detector_distance=detector_distance, wavelength=wavelength, extrinsic_rotation=extrinsic_rotation, order="zyx")
                # Intensity scaling factor
                R = D_particle["diameter"]/2.
                V = 4/3.*numpy.pi*R**3
                # Geometrical factor
                Omega_p = self.detector.get_all_pixel_solid_angles(cx, cy)
                # Generate map
<<<<<<< HEAD
                # We multiply by 0.99 to prevent numerical issues
                dx_required  = self.detector.get_resolution_element_r(wavelength, cx=cx, cy=cy, center_variation=False)# * 0.99
                dx_suggested = self.detector.get_resolution_element_r(wavelength, center_variation=True)# * 0.99
                map3d_dn, dx = p.get_new_dn_map(D_particle, dx_required, dx_suggested, wavelength)
=======
                map3d, dx = p.get_new_map(D_particle, dx_required, dx_suggested)
>>>>>>> 428ece49
                log_debug(logger, "Sampling of map: dx_required = %e m, dx_suggested = %e m, dx = %e m" % (dx_required, dx_suggested, dx))
                if save_map3d:
                    D_particle["map3d_dn"] = map3d_dn
                    D_particle["dx"] = dx
                # Rescale and shape qmap for nfft
                qmap_scaled = dx * qmap / (2. * numpy.pi)
                qmap_shaped = qmap_scaled.reshape(qmap_scaled.shape[0]*qmap_scaled.shape[1], 3)
                # For Jing:
                #D_particle["qmap3d"] = detector.generate_qmap_ori(nfft_scaled=True)
                # Check inputs
                invalid_mask = ((qmap_shaped>=-0.5) * (qmap_shaped<0.5)) == False
                if (invalid_mask).sum() > 0:
                    qmap_shaped[invalid_mask] = 0.
                    log_warning(logger, "%i invalid pixel positions." % invalid_mask.sum())
                log_debug(logger, "Map3d input shape: (%i,%i,%i), number of dimensions: %i, sum %f" % (map3d_dn.shape[0], map3d_dn.shape[1], map3d_dn.shape[2], len(list(map3d_dn.shape)), abs(map3d_dn).sum()))
                if (numpy.isfinite(abs(map3d_dn))==False).sum() > 0:
                    log_warning(logger, "There are infinite values in the dn map of the object.")
                log_debug(logger, "Scattering vectors shape: (%i,%i); Number of dimensions: %i" % (qmap_shaped.shape[0], qmap_shaped.shape[1], len(list(qmap_shaped.shape))))
                if (numpy.isfinite(qmap_shaped)==False).sum() > 0:
                    log_warning(logger, "There are infinite values in the scattering vectors.")
                # NFFT
                fourier_pattern = log_execution_time(logger)(condor.utils.nfft.nfft)(map3d_dn, qmap_shaped)
                # Check output - masking in case of invalid values
                if (invalid_mask).sum() > 0:
                    fourier_pattern[numpy.any(invalid_mask)] = numpy.nan
                # reshaping
                fourier_pattern = numpy.reshape(fourier_pattern, (qmap_scaled.shape[0], qmap_scaled.shape[1]))
                log_debug(logger, "Got pattern of %i x %i pixels." % (fourier_pattern.shape[1], fourier_pattern.shape[0]))
                #F = F0 * fourier_pattern * dx_required**3 * numpy.sqrt(Omega_p)
                F = F0 * fourier_pattern * dx**3 * numpy.sqrt(Omega_p)

            # ATOMS
            elif isinstance(p, condor.particle.ParticleAtoms):
                # Import only here (otherwise errors if spsim library not installed)
                import spsim
                # Create options struct
                opts = condor.utils.config._conf_to_spsim_opts(D_source, D_particle, D_detector)
                spsim.write_options_file("./spsim.confout",opts)
                # Create molecule struct
                mol = spsim.get_molecule_from_atoms(D_particle["atomic_numbers"], D_particle["atomic_positions"])
                # Always recenter molecule
                spsim.origin_to_center_of_mass(mol)
                spsim.write_pdb_from_mol("./mol.pdbout", mol)
                # Calculate diffraction pattern
                pat = spsim.simulate_shot(mol, opts)
                # Extract complex Fourier values from spsim output
                F_img = spsim.make_cimage(pat.F, pat.rot, opts)
                phot_img = spsim.make_image(opts.detector.photons_per_pixel, pat.rot, opts)
                F = numpy.sqrt(abs(phot_img.image[:])) * numpy.exp(1.j * numpy.angle(F_img.image[:]))
                spsim.sp_image_free(F_img)
                spsim.sp_image_free(phot_img)
                # Extract qmap from spsim output
                qmap_img = spsim.sp_image_alloc(3,D_detector["nx"], D_detector["ny"])
                spsim.array_to_image(pat.HKL_list, qmap_img)
                qmap = numpy.zeros(shape=(D_detector["ny"], D_detector["nx"], 3))
                qmap[:,:,0] = qmap_img.image.real[:,:,0]
                qmap[:,:,1] = qmap_img.image.real[:,:,1]
                qmap[:,:,2] = qmap_img.image.real[:,:,2]
                spsim.sp_image_free(qmap_img)
                spsim.free_diffraction_pattern(pat)
                spsim.free_output_in_options(opts)
                
            else:
                log_and_raise_error(logger, "No valid particles initialized.")
                sys.exit(0)

            if save_qmap:
                qmap_singles[particle_key] = qmap

            F_singles[particle_key] = F

        F_tot = numpy.zeros_like(F)
        # Superimpose patterns
        for particle_key in D_particles.keys():
            v = D_particles[particle_key]["position"]
            F_tot = F_tot + F_singles[particle_key] * numpy.exp(-1.j*(v[0]*qmap[:,:,0]+v[1]*qmap[:,:,1]+v[2]*qmap[:,:,2])) 
        I_tot, M_tot = self.detector.detect_photons(abs(F_tot)**2)
        IXxX_tot, MXxX_tot = self.detector.bin_photons(I_tot, M_tot)
        if self.detector.binning is not None:
            FXxX_tot, MXxX_tot = condor.utils.resample.downsample(F_tot, self.detector.binning, mode="integrate", 
                                                                  mask2d0=M_tot, bad_bits=PixelMask.PIXEL_IS_IN_MASK, min_N_pixels=1)
        M_tot_binary = M_tot == 0
        MXxX_tot_binary = None if MXxX_tot is None else (MXxX_tot == 0)
        
        O = {}
        O["source"]            = D_source
        O["particles"]         = D_particles
        O["detector"]          = D_detector

        O["entry_1"] = {}

        data_1 = {}
        
        data_1["data_fourier"] = F_tot
        data_1["data"]         = I_tot
        data_1["mask"]         = M_tot
        data_1["full_period_resolution"] = 2 * self.detector.get_max_resolution(wavelength)

        O["entry_1"]["data_1"] = data_1
        
        if self.detector.binning is not None:
            data_2 = {}
            
            data_2["data_fourier"] = FXxX_tot
            data_2["data"]         = IXxX_tot
            data_2["mask"]         = MXxX_tot

            O["entry_1"]["data_2"] = data_2

        O = remove_from_dict(O, "_")
            
        return O

    @log_execution_time(logger)
    def get_qmap(self, nx, ny, cx, cy, pixel_size, detector_distance, wavelength, extrinsic_rotation=None, order="xyz"):
        calculate = False
        if self._qmap_cache == {}:
            calculate = True
        else:
            calculate = calculate or nx != self._qmap_cache["nx"]
            calculate = calculate or ny != self._qmap_cache["ny"]
            calculate = calculate or cx != self._qmap_cache["cx"]
            calculate = calculate or cy != self._qmap_cache["cy"]
            calculate = calculate or pixel_size != self._qmap_cache["pixel_size"]
            calculate = calculate or detector_distance != self._qmap_cache["detector_distance"]
            calculate = calculate or wavelength != self._qmap_cache["wavelength"]
            if extrinsic_rotation is not None:
                calculate = calculate or not extrinsic_rotation.is_similar(self._qmap_cache["extrinsic_rotation"])
        if calculate:
            log_debug(logger,  "Calculating qmap")
            Y,X = numpy.meshgrid(numpy.float64(numpy.arange(ny))-cy,
                                 numpy.float64(numpy.arange(nx))-cx,
                                 indexing="ij")
            self._qmap_cache = {
                "qmap"              : condor.utils.scattering_vector.generate_qmap(X, Y, pixel_size, detector_distance, wavelength, extrinsic_rotation=extrinsic_rotation, order=order),
                "nx"                : nx,
                "ny"                : ny,
                "cx"                : cx,
                "cy"                : cy,
                "pixel_size"        : pixel_size,
                "detector_distance" : detector_distance,
                "wavelength"        : wavelength,
                "extrinsic_rotation": copy.deepcopy(extrinsic_rotation),
            }            
        return self._qmap_cache["qmap"]          

    def get_resolution(self, wavelength = None, cx = None, cy = None, pos="corner", convention="full_period"):
        if wavelength is None:
            wavelength = self.source.photon.get_wavelength()
        dx = self.detector.get_resolution_element(wavelength, cx=cx, cy=cy, pos=pos)
        if convention == "full_period":
            return dx*2
        elif convention == "half_period":
            return dx
        else:
            log_and_raise_error(logger, "Invalid input: convention=%s. Must be either \"full_period\" or \"half_period\"." % convention)
            return

    def get_linear_sampling_ratio(self, wavelength = None, particle_diameter = None, particle_key = None):
        """
        Returns the linear sampling ratio :math:`o` of the diffraction pattern:

        | :math:`o=\\frac{D\\lambda}{dp}` 

        | :math:`D`: Detector distance
        | :math:`p`: Detector pixel size (edge length)
        | :math:`\\lambda`: Photon wavelength 
        | :math:`d`: Particle diameter

        """
        if wavelength is None:
            wavelength = self.source.photon.get_wavelength()
        detector_distance = self.detector.distance
        if particle_diameter is None:
            if len(self.particles) == 1:
                p = self.particles.values()[0]
            elif particle_key is None:
                log_and_raise_error(logger, "You need to specify a particle_key because there are more than one particle models.")
            else:
                p = self.particles[particle_key]
            particle_diameter = p.diameter_mean
        pN = utils.diffraction.nyquist_pixel_size(wavelength, detector_distance, particle_diameter)
        pD = self.detector.pixel_size
        ratio = pN/pD
        return ratio
        
    def get_fresnel_number(self, wavelength):
        pass
                           
    
    # ------------------------------------------------------------------------------------------------
    # Caching of map3d might be interesting to implement again in the future
    #def get_map3d(self, map3d, dx, dx_req):
    #    map3d = None
    #    if dx > dx_req:
    #        logger.error("Finer real space sampling required for chosen geometry.")
    #        return
    #    # has map3d_fine the required real space grid?
    #    if map3d == None and abs(self.dX_fine/self.dX-1) < 0.001:
    #        # ok, we'll take the fine map
    #        map3d = self.map3d_fine
    #        logger.debug("Using the fine map for proagtion.")
    #        self._map3d = self.map3d_fine
    #    # do we have an interpolated map?
    #    if map3d == None and self._dX != None:
    #        # does it have the right spacing?
    #        if abs(self._dX/self.dX-1) < 0.001:
    #            # are the shapes of the original fine map and our current fine map the same?
    #            if numpy.all(numpy.array(self.map3d_fine.shape)==numpy.array(self._map3d_fine.shape)):
    #                # is the grid of the original fine map and the current fine map the same?
    #                if self.dX_fine == self._dX_fine:
    #                    # are the values of the original fine map and the cached fine map the same?
    #                    if numpy.all(self.map3d_fine==self._map3d_fine):
    #                        # ok, we take the cached map!
    #                        map3d = self._map3d
    #                        logger.debug("Using the cached interpolated map for propagtion.")
    #    # do we have to do interpolation?
    #    if map3d == None and self.dX_fine < self.dX:
    #        from scipy import ndimage
    #        f = self.dX_fine/self.dX
    #        N_mapfine = self.map3d_fine.shape[0]
    #        L_mapfine = (N_mapfine-1)*self.dX_fine
    #        N_map = int(numpy.floor((N_mapfine-1)*f))+1
    #        L_map = (N_map-1)*self.dX
    #        gt = numpy.float64(numpy.indices((N_map,N_map,N_map)))/float(N_map-1)*(N_mapfine-1)*L_map/L_mapfine
    #        map3d = ndimage.map_coordinates(self.map3d_fine, gt, order=3)
    #        # Cache interpolated data 
    #        self._map3d = map3d
    #        self._dX = N_mapfine/(1.*N_map)*self.dX_fine
    #        # Cace fine data for later decision whether or not the interpolated map can be used again
    #        self._map3d_fine = self.map3d_fine
    #        self._dX_fine = self.dX_fine
    #        logger.debug("Using a newly interpolated map for propagtion.")
    #    return map3d
    # ------------------------------------------------------------------------------------------------


def remove_from_dict(D, startswith="_"):
    for k,v in D.items():
        if k.startswith(startswith):
            del D[k]
        if isinstance(v, dict):
           remove_from_dict(D[k], startswith) 
    return D<|MERGE_RESOLUTION|>--- conflicted
+++ resolved
@@ -246,14 +246,7 @@
                 # Geometrical factor
                 Omega_p = self.detector.get_all_pixel_solid_angles(cx, cy)
                 # Generate map
-<<<<<<< HEAD
-                # We multiply by 0.99 to prevent numerical issues
-                dx_required  = self.detector.get_resolution_element_r(wavelength, cx=cx, cy=cy, center_variation=False)# * 0.99
-                dx_suggested = self.detector.get_resolution_element_r(wavelength, center_variation=True)# * 0.99
                 map3d_dn, dx = p.get_new_dn_map(D_particle, dx_required, dx_suggested, wavelength)
-=======
-                map3d, dx = p.get_new_map(D_particle, dx_required, dx_suggested)
->>>>>>> 428ece49
                 log_debug(logger, "Sampling of map: dx_required = %e m, dx_suggested = %e m, dx = %e m" % (dx_required, dx_suggested, dx))
                 if save_map3d:
                     D_particle["map3d_dn"] = map3d_dn
